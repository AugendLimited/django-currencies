# -*- coding: utf-8 -*-
from decimal import Decimal as D, ROUND_UP
from .models import Currency as C
from .conf import SESSION_KEY


<<<<<<< HEAD
def get_active_currencies_qs():
    return C.active.defer('info').all()


def convert(amount, from_code, to_code, quantize_to=D("0.01"), qs=None):
    if from_code == to_code:
        return amount

    if qs is None:
        qs = get_active_currencies_qs()
=======
def calculate(price, *args, **kwargs):
    """Converts a price in the default currency to another currency"""
    default_code = C.active.default().code
    return convert(price, default_code, *args, **kwargs)


def convert(amount, from_code, to_code, decimals=2):
    """Converts from any currency to any currency"""
    if from_code == to_code:
        return amount
>>>>>>> fb1b2c3d

    from_, to = qs.get(code=from_code), qs.get(code=to_code)

    amount = D(amount) * (to.factor / from_.factor)
<<<<<<< HEAD
    return amount.quantize(quantize_to, rounding=ROUND_UP)


def calculate(price, to_code, *args, **kwargs):
    try:
        qs = args[1]
    except IndexError:
        qs = kwargs.get('qs', get_active_currencies_qs())
        kwargs['qs'] = qs
    default_code = qs.default().code
    return convert(price, default_code, to_code, *args, **kwargs)
=======
    return price_rounding(amount, decimals=decimals)
>>>>>>> fb1b2c3d


def get_currency_code(request):
    for attr in ('session', 'COOKIES'):
        if hasattr(request, attr):
            try:
                return getattr(request, attr)[SESSION_KEY]
            except KeyError:
                continue

    # fallback to default...
    try:
        return C.active.default().code
    except C.DoesNotExist:
        return None  # shit happens...


def price_rounding(price, decimals=2):
    """Takes a decimal price and rounds to a number of decimal places"""
    try:
        exponent = D('.' + decimals * '0')
    except InvalidOperation:
        # Currencies with no decimal places, ex. JPY, HUF
        exponent = D()
    return price.quantize(exponent, rounding=ROUND_UP)<|MERGE_RESOLUTION|>--- conflicted
+++ resolved
@@ -4,48 +4,30 @@
 from .conf import SESSION_KEY
 
 
-<<<<<<< HEAD
 def get_active_currencies_qs():
     return C.active.defer('info').all()
 
 
-def convert(amount, from_code, to_code, quantize_to=D("0.01"), qs=None):
+def calculate(price, to_code, **kwargs):
+    """Converts a price in the default currency to another currency"""
+    qs = kwargs.get('qs', get_active_currencies_qs())
+    kwargs['qs'] = qs
+    default_code = qs.default().code
+    return convert(price, default_code, to_code, **kwargs)
+
+
+def convert(amount, from_code, to_code, decimals=2, qs=None):
+    """Converts from any currency to any currency"""
     if from_code == to_code:
         return amount
 
     if qs is None:
         qs = get_active_currencies_qs()
-=======
-def calculate(price, *args, **kwargs):
-    """Converts a price in the default currency to another currency"""
-    default_code = C.active.default().code
-    return convert(price, default_code, *args, **kwargs)
-
-
-def convert(amount, from_code, to_code, decimals=2):
-    """Converts from any currency to any currency"""
-    if from_code == to_code:
-        return amount
->>>>>>> fb1b2c3d
 
     from_, to = qs.get(code=from_code), qs.get(code=to_code)
 
     amount = D(amount) * (to.factor / from_.factor)
-<<<<<<< HEAD
-    return amount.quantize(quantize_to, rounding=ROUND_UP)
-
-
-def calculate(price, to_code, *args, **kwargs):
-    try:
-        qs = args[1]
-    except IndexError:
-        qs = kwargs.get('qs', get_active_currencies_qs())
-        kwargs['qs'] = qs
-    default_code = qs.default().code
-    return convert(price, default_code, to_code, *args, **kwargs)
-=======
     return price_rounding(amount, decimals=decimals)
->>>>>>> fb1b2c3d
 
 
 def get_currency_code(request):
